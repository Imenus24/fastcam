--- conflicted
+++ resolved
@@ -53,11 +53,18 @@
 import math
 import numpy as np
 
-from . import maps
-from . import misc
-from . import norm
-from . import misc
-from . import resnet
+try:
+    from . import maps
+    from . import misc
+    from . import norm
+    from . import misc
+    from . import resnet
+except ImportError:
+    import maps
+    import misc
+    import norm
+    import misc
+    import resnet
 
 # *******************************************************************************************************************       
 class ScoreMap(torch.autograd.Function):
@@ -91,19 +98,6 @@
         assert(callable(actv_method))
         assert(callable(grad_method))
         
-<<<<<<< HEAD
-        self.getActvSmap    = actv_method()
-        self.getGradSmap    = grad_method()
-        self.layers         = layers
-        self.model          = model
-        self.grad_pooling   = grad_pooling
-        self.num_classes    = num_classes
-        self.use_GradCAM    = use_GradCAM
-        self.interp_pooling = interp_pooling
-        self.auto_layer     = 'BatchNorm2d'
-                
-        self.getNorm        = norm.GaussNorm2D() #norm.GammaNorm2D()
-=======
         self.getActvSmap        = actv_method()
         self.getGradSmap        = grad_method()
         self.layers             = layers
@@ -115,7 +109,6 @@
         self.do_first_forward   = do_first_forward
         self.auto_layer         = 'BatchNorm2d'
         self.getNorm            = norm.GaussNorm2D() #norm.GammaNorm2D()
->>>>>>> 9ce20578
         
         if layers is None:
             self.auto_layers    = True
