'''
BSD 3-Clause License

Copyright (c) 2020, Lawrence Livermore National Laboratory
All rights reserved.

Redistribution and use in source and binary forms, with or without
modification, are permitted provided that the following conditions are met:

1. Redistributions of source code must retain the above copyright notice, this
   list of conditions and the following disclaimer.

2. Redistributions in binary form must reproduce the above copyright notice,
   this list of conditions and the following disclaimer in the documentation
   and/or other materials provided with the distribution.

3. Neither the name of the copyright holder nor the names of its
   contributors may be used to endorse or promote products derived from
   this software without specific prior written permission.

THIS SOFTWARE IS PROVIDED BY THE COPYRIGHT HOLDERS AND CONTRIBUTORS "AS IS"
AND ANY EXPRESS OR IMPLIED WARRANTIES, INCLUDING, BUT NOT LIMITED TO, THE
IMPLIED WARRANTIES OF MERCHANTABILITY AND FITNESS FOR A PARTICULAR PURPOSE ARE
DISCLAIMED. IN NO EVENT SHALL THE COPYRIGHT HOLDER OR CONTRIBUTORS BE LIABLE
FOR ANY DIRECT, INDIRECT, INCIDENTAL, SPECIAL, EXEMPLARY, OR CONSEQUENTIAL
DAMAGES (INCLUDING, BUT NOT LIMITED TO, PROCUREMENT OF SUBSTITUTE GOODS OR
SERVICES; LOSS OF USE, DATA, OR PROFITS; OR BUSINESS INTERRUPTION) HOWEVER
CAUSED AND ON ANY THEORY OF LIABILITY, WHETHER IN CONTRACT, STRICT LIABILITY,
OR TORT (INCLUDING NEGLIGENCE OR OTHERWISE) ARISING IN ANY WAY OUT OF THE USE
OF THIS SOFTWARE, EVEN IF ADVISED OF THE POSSIBILITY OF SUCH DAMAGE.
'''

'''
https://github.com/LLNL/fastcam

A toolkit for efficent computation of saliency maps for explainable 
AI attribution.

This work was performed under the auspices of the U.S. Department of Energy 
by Lawrence Livermore National Laboratory under Contract DE-AC52-07NA27344 
and was supported by the LLNL-LDRD Program under Project 18-ERD-021 and 
Project 17-SI-003. 

Software released as LLNL-CODE-802426.

See also: https://arxiv.org/abs/1911.11293
'''
import torch
import torch.nn as nn
import torch.nn.functional as F

<<<<<<< HEAD
import numpy as np
import scipy.special

import maps
import misc
import math
=======
import norm
import misc
import resnet
>>>>>>> 4303a29a

# *******************************************************************************************************************
class SMOEScaleMap(nn.Module):
    r'''
        Compute SMOE Scale on a 4D tensor. This acts as a standard PyTorch layer. 
    
        Input should be:
        
        (1) A tensor of size [batch x channels x height x width] 
        (2) A tensor with only positive values. (After a ReLU)
        
        Output is a 3D tensor of size [batch x height x width] 
    '''
    def __init__(self, run_relu=False):
        
        super(SMOEScaleMap, self).__init__()
        
        r'''
            SMOE Scale must take in values > 0. Optionally, we can run a ReLU to do that.
        '''
        if run_relu:
            self.relu = nn.ReLU(inplace=False)
        else:
            self.relu = None
               
    def forward(self, x):

        assert torch.is_tensor(x)
        assert len(x.size()) > 2
        
        
        r'''
            If we do not have a convenient ReLU to pluck from, we can do it here
        '''
        if self.relu is not None:
            x = self.relu(x)
                               
        r'''
            avoid log(0)
        '''
        x   = x + 0.0000001
        
        r'''
            This is one form. We can also use the log only form.
        '''
        m   = torch.mean(x,dim=1)
        k   = torch.log2(m) - torch.mean(torch.log2(x), dim=1)
        
        th  = k * m
        
        return th

# *******************************************************************************************************************
class StdMap(nn.Module):
    r'''
        Compute vanilla standard deviation on a 4D tensor. This acts as a standard PyTorch layer. 
    
        Input should be:
        
        (1) A tensor of size [batch x channels x height x width] 
        (2) Recommend a tensor with only positive values. (After a ReLU)
        
        Output is a 3D tensor of size [batch x height x width]
    '''
    def __init__(self):
        
        super(StdMap, self).__init__()
        
    def forward(self, x):
        
        assert torch.is_tensor(x)
        assert len(x.size()) > 2
        
        x = torch.std(x,dim=1)
        
        return x

# *******************************************************************************************************************
class MeanMap(nn.Module):
    r'''
        Compute vanilla mean on a 4D tensor. This acts as a standard PyTorch layer. 
    
        Input should be:
        
        (1) A tensor of size [batch x channels x height x width] 
        (2) Recommend a tensor with only positive values. (After a ReLU)
        
        Output is a 3D tensor of size [batch x height x width]
    '''
    def __init__(self):
        
        super(MeanMap, self).__init__()
        
    def forward(self, x):
        
        assert torch.is_tensor(x)
        assert len(x.size()) > 2
        
        x = torch.mean(x,dim=1)
        
        return x
    
# *******************************************************************************************************************
class MaxMap(nn.Module):
    r'''
        Compute vanilla mean on a 4D tensor. This acts as a standard PyTorch layer. 
    
        Input should be:
        
        (1) A tensor of size [batch x channels x height x width] 
        (2) Recommend a tensor with only positive values. (After a ReLU)
        
        Output is a 3D tensor of size [batch x height x width]
    '''
    def __init__(self):
        
        super(MaxMap, self).__init__()
        
    def forward(self, x):
        
        assert torch.is_tensor(x)
        assert len(x.size()) > 2
        
        x = torch.max(x,dim=1)[0]
        
        return x   
    
# *******************************************************************************************************************
class TruncNormalEntMap(nn.Module):
    r'''
        Compute truncated normal entropy on a 4D tensor. This acts as a standard PyTorch layer. 
    
        Input should be:
        
        (1) A tensor of size [batch x channels x height x width] 
        (2) This should come BEFORE a ReLU and can range over any real value
        
        Output is a 3D tensor of size [batch x height x width]
    '''
    def __init__(self):
        
        super(TruncNormalEntMap, self).__init__()
        
        self.c1 = torch.tensor(0.3989422804014327)  # 1.0/math.sqrt(2.0*math.pi)
        self.c2 = torch.tensor(1.4142135623730951)  # math.sqrt(2.0)
        self.c3 = torch.tensor(4.1327313541224930)  # math.sqrt(2.0*math.pi*math.exp(1))
    
    def _compute_alpha(self, mean, std, a=0):
        
        alpha = (a - mean)/std
        
        return alpha
        
    def _compute_pdf(self, eta):
        
        pdf = self.c1 * torch.exp(-0.5*eta.pow(2.0))
        
        return pdf
        
    def _compute_cdf(self, eta):
        
        e   = torch.erf(eta/self.c2)
        cdf = 0.5 * (1.0 + e)
        
        return cdf
    
    def forward(self, x):
        
        assert torch.is_tensor(x)
        assert len(x.size()) > 2
 
        m   = torch.mean(x,   dim=1)
        s   = torch.std(x,    dim=1)
        a   = self._compute_alpha(m, s)
        pdf = self._compute_pdf(a)  
        cdf = self._compute_cdf(a) + 0.0000001  # Prevent log AND division by zero by adding a very small number
        Z   = 1.0 - cdf 
        T1  = torch.log(self.c3*s*Z)
        T2  = (a*pdf)/(2.0*Z)
        ent = T1 + T2

        return ent
   
<<<<<<< HEAD
# *******************************************************************************************************************                   
# ******************************************************************************************************************* 
class Normalize2D(nn.Module):
    r'''
        This will normalize a saliency map to range from 0 to 1 via normal cumulative distribution function. 
        
        Input and output will be a 3D tensor of size [batch size x height x width]. 
        
        Input can be any real valued number (supported by hardware)
        Output will range from 0 to 1
    '''
    
    def __init__(self, const_mean=None, const_std=None):
        
        super(Normalize2D, self).__init__()   
        
        assert(isinstance(const_mean,float)    or const_mean is None)
        assert(isinstance(const_std,float)     or const_std is None)
        
        self.const_mean = const_mean
        self.const_std  = const_std
        
    def forward(self, x):
        r'''
            Original shape is something like [64,7,7] i.e. [batch size x height x width]
        '''
        assert(torch.is_tensor(x))
        assert(len(x.size()) == 3) 
        
        s0      = x.size()[0]
        s1      = x.size()[1]
        s2      = x.size()[2]

        x       = x.reshape(s0,s1*s2) 
        
        if self.const_mean is None:
            m       = x.mean(dim=1)
            m       = m.reshape(m.size()[0],1)
        else:
            m       = self.const_mean
            
        if self.const_std is None:
            s       = x.std(dim=1)
            s       = s.reshape(s.size()[0],1)
        else:
            s       = seld.const_std
        
        r'''
            The normal cumulative distribution function is used to squash the values from 0 to 1
        '''
        x       = 0.5*(1.0 + torch.erf((x-m)/(s*torch.sqrt(torch.tensor(2.0)))))
                
        x       = x.reshape(s0,s1,s2)
            
        return x   
    
# ******************************************************************************************************************* 
class GammaNorm2D(nn.Module):
    r'''
        This will normalize a saliency map to range from 0 to 1 via gamma cumulative distribution function. 
        
        Input and output will be a 3D tensor of size [batch size x height x width]. 
        
        Input can be any positive real valued number (supported by hardware)
        Output will range from 0 to 1
    '''
    
    def __init__(self):
        
        super(GammaNorm2D, self).__init__()   
        
        # Chebyshev polynomials for Gamma Function
        self.cheb = torch.tensor([676.5203681218851,
                                  -1259.1392167224028,
                                  771.32342877765313,
                                  -176.61502916214059,
                                  12.507343278686905,
                                  -0.13857109526572012,
                                  9.9843695780195716e-6,
                                  1.5056327351493116e-7
                                  ])
        
        self.two_pi = torch.tensor(math.sqrt(2.0*3.141592653589793))
        
    def _gamma(self,z):
        r'''
            Gamma Function:
        
            http://mathworld.wolfram.com/GammaFunction.html
            
            https://en.wikipedia.org/wiki/Gamma_function#Weierstrass's_definition
            
            https://en.wikipedia.org/wiki/Lanczos_approximation#Simple_implementation
            
                gives us gamma(z + 1)
                Our version makes some slight changes and is more stable. 
            
            Notes: 
            
            (1) gamma(z) = gamma(z+1)/z
            (2) The gamma function is essentially a factorial function that supports real numbers
                so it grows very quickly. If z = 18 the result is 355687428096000.0
            
            Input is an array of positive real values. Zero is undefined. 
            Output is an array of real postive values. 
        ''' 
        
        x = torch.ones_like(z) * 0.99999999999980993
        
        for i in range(8):
            i1  = torch.tensor(i + 1.0)
            x   = x + self.cheb[i] / (z + i1)
            
        t = z + 8.0 - 0.5
        y = self.two_pi * t.pow(z+0.5) * torch.exp(-t) * x
        
        y = y / z
        
        return y   
    
    def _lower_incl_gamma_raw(self,s,x, iter=8):
        
        L = x.pow(s) * self._gamma(s) * torch.exp(-x)
        
        R = torch.zeros_like(L)
        
        # Eight may be enough
        for k in range(iter):
            R += x.pow(k) / self._gamma(s + k + 1)

        return L * R
    
    def _lower_incl_gamma(self,s,x, iter=8):
        r'''
            Lower Incomplete Gamma Function:
            
            This has been optimized to call _gamma and pow only once
            The gamma function is very expensive to call over all pixels, as we might do here. 
        
            See: https://en.wikipedia.org/wiki/Incomplete_gamma_function#Holomorphic_extension
        '''
        iter    = iter - 2
        
        gs      = self._gamma(s)
        
        L       = x.pow(s) * gs * torch.exp(-x)
        
        # For the gamma function: f(x + 1) = x * f(x)
        
        gs      *= s    # Gamma(s + 1)
        R       = torch.reciprocal(gs) * torch.ones_like(x)
        X       = x     # x.pow(1)
        
        for k in range(iter):
            gs      *= s + k + 1    # Gamma(s + k + 2)
            R       += X / gs 
            X       = X*x           # x.pow(k+1)
        
        gs      *= s + iter + 1     # Gamma(s + iter + 2)
        R       += X / gs
        
        return  L * R
    
    def _trigamma(self,x):
        r''' 
            Trigamma function:
            
            https://en.wikipedia.org/wiki/Trigamma_function
            
            We need the first line since recursion is not good for x < 1.0
            Note that we take + torch.reciprocal(x.pow(2)) at the end because:
            
            trigamma(z) = trigamma(z + 1) + 1/z^2
        '''
        
        z   = x + 1.0
        
        zz  = z.pow(2)
        a   = 0.2 - torch.reciprocal(7.0*zz)
        b   = 1.0 - a/zz 
        c   = 1.0 + b/(3.0 * z)
        d   = 1.0 + c/(2.0 * z)
        e   = d/z 
        
        e   = e + torch.reciprocal(x.pow(2))
     
        return e

    def _k_update(self,k,s):
        
        nm = torch.log(k) - torch.digamma(k) - s
        dn = torch.reciprocal(k) - self._trigamma(k)
        k2 = k - nm/dn
        
        return k2
            
    def _compute_ml_est(self, x, i=10):
        r'''
            Compute k and th parameters for the Gamma Probability Distribution. 
            
            This uses maximum likelihood estimation per Choi, S. C.; Wette, R. (1969)
            
            See: https://en.wikipedia.org/wiki/Gamma_distribution#Parameter_estimation
            
            Input is an array of real positive values. Zero is undefined, but we handle it. 
            Output is a single value (per image) for k and th
        '''
        
        # avoid log(0)
        x  = x + 0.0000001
        
        #Calculate s
        # If x has been normalized, the first number is negative, the second number is positive (larger?)
        
        s  = torch.log(torch.mean(x,dim=1)) - torch.mean(torch.log(x),dim=1)
        
        # Get estimate of k to within 1.5%
        #
        # NOTE: K gets smaller as log variance s increases
        #
        s3 = s - 3.0
        rt = torch.sqrt(s3.pow(2) + 24.0 * s)
        nm = 3.0 - s + rt
        dn = 12.0 * s
        k  = nm / dn + 0.0000001

        # Do i Newton-Raphson steps to get closer than 1.5%
        # For i=5 gets us within 4 or 5 decimal places
        for _ in range(i):
            k =  self._k_update(k,s)
        
        # prevent gamma(k) from being silly big
        # With k=18, gamma(k) is still 355687428096000.0
        k   = torch.clamp(k, 0.0000001, 18.0)
        
        th  = torch.reciprocal(k) * torch.mean(x,dim=1)
        
        return k, th
    
    # Experimental
    def _compute_closed_form(self, x, bias_correct=True):
        r'''
            Compute k and th parameters for the Gamma Probability Distribution. 
            
            This uses a newer closed form estimator from the papers:
            
            Zhi-Sheng Ye & Nan Chen (2017)
            and 
            Francisco Louzada, Pedro L. Ramos, Eduardo Ramos. (2019)
            
            I consider this experimental for now since Choi and Wette have been around for
            a while. The ML and Closed form do not give the exact same solution, but are 
            fairly similar. 
            
            This may be faster computationally if we compute k and th over many locations.
            However, in this case we are computing over whole images. So it may not really 
            be any faster. 
            
            This version may agree more with PyTorch if we need to propagate backwards through
            the computation. 
        '''
        
        # avoid log(0)
        x       = x + 0.0000001
        
        lx      = torch.log(x)
        N       = float(x.shape[1])
        
        sx      = torch.sum(x,dim=1)
        sxlx    = torch.sum(x*lx,dim=1)
        slx     = torch.sum(lx,dim=1)
        base    = N*sxlx - slx*sx
        
        th      = (1/(N*N)) * base
        k       = (N*sx)    / base
        
        if bias_correct:
            # Bias correction
            th  = (N/(N - 1.0))*th 
            
            # Bias correction
            pk  = 1.0 + k
            k   = k - (1.0/N)*(3.0*k - (2.0/3.0)*(k/pk) - (4.0/5.0)*(k/(pk*pk)))
        
        # prevent gamma(k) from being silly big
        # With k=18, gamma(k) is still 355687428096000.0
        k   = torch.clamp(k,    0.0000001, 18.0)
        th  = torch.clamp(th,   0.0000001)
        
        # Compute th this way so it can adjust with the clamped k
        #th  = torch.reciprocal(k) * torch.mean(x,dim=1)
        
        return k, th
        
    
    def forward(self, x):
        r'''
            Original shape is something like [64,7,7] i.e. [batch size x height x width]
        '''
        assert(torch.is_tensor(x))
        assert(len(x.size()) == 3) 
        
        s0      = x.size()[0]
        s1      = x.size()[1]
        s2      = x.size()[2]
=======
>>>>>>> 4303a29a

        x       = x.reshape(s0,s1*s2) 
        
        # offset from just a little more than 0, keeps k sane
        x       = x - torch.min(x,dim=1)[0] + 0.0000001
        
        #k,th    = self._compute_closed_form(x)
        k,th    = self._compute_ml_est(x)
        
        # Gamma CDF
        x       = (1.0/self._gamma(k)) * self._lower_incl_gamma(k, x/th)
        
        # There are weird edge cases (e.g. all numbers are equal), prevent NaN
        x       = torch.where(torch.isfinite(x), x, torch.zeros_like(x))
                
        x       = x.reshape(s0,s1,s2)
            
        return x  
    
# *******************************************************************************************************************     
# *******************************************************************************************************************
class CombineSaliencyMaps(nn.Module): 
    r'''
        This will combine saliency maps into a single weighted saliency map. 
        
        Input is a list of 3D tensors or various sizes. 
        Output is a 3D tensor of size output_size
        
        num_maps specifies how many maps we will combine
        weights is an optional list of weights for each layer e.g. [1, 2, 3, 4, 5]
    '''
    
    def __init__(self, output_size=[224,224], map_num=5, weights=None, resize_mode='bilinear', magnitude=False, do_relu=False):
        
        super(CombineSaliencyMaps, self).__init__()
        
        assert isinstance(output_size,list)
        assert isinstance(map_num,int)
        assert isinstance(resize_mode,str)    
        assert len(output_size) == 2
        assert output_size[0] > 0
        assert output_size[1] > 0
        assert map_num > 0
        
        r'''
            We support weights being None, a scaler or a list. 
            
            Depending on which one, we create a list or just point to one.
        '''
        if weights is None:
            self.weights = [1.0 for _ in range(map_num)]
        elif len(weights) == 1:
            assert weights > 0
            self.weights = [weights for _ in range(map_num)]   
        else:
            assert len(weights) == map_num        
            self.weights = weights
        
        self.weight_sum = 0
        
        for w in self.weights:
            self.weight_sum += w  
        
        self.map_num        = map_num
        self.output_size    = output_size
        self.resize_mode    = resize_mode
        self.magnitude      = magnitude
        self.do_relu        = do_relu
        
    def forward(self, smaps):
        
        r'''
            Input shapes are something like [64,7,7] i.e. [batch size x layer_height x layer_width]
            Output shape is something like [64,224,244] i.e. [batch size x image_height x image_width]
        '''

        assert isinstance(smaps,list)
        assert len(smaps) == self.map_num
        assert len(smaps[0].size()) == 3
        
        bn  = smaps[0].size()[0]
        cm  = torch.zeros((bn, 1, self.output_size[0], self.output_size[1]), dtype=smaps[0].dtype, device=smaps[0].device)
        ww  = []
        
        r'''
            Now get each saliency map and resize it. Then store it and also create a combined saliency map.
        '''
        if not self.magnitude:
            for i in range(len(smaps)):
                assert torch.is_tensor(smaps[i])
                wsz = smaps[i].size()
                w   = smaps[i].reshape(wsz[0], 1, wsz[1], wsz[2])
                w   = nn.functional.interpolate(w, size=self.output_size, mode=self.resize_mode, align_corners=False) 
                ww.append(w)
                cm  += (w * self.weights[i])
        else:
            for i in range(len(smaps)):
                assert torch.is_tensor(smaps[i])
                wsz = smaps[i].size()
                w   = smaps[i].reshape(wsz[0], 1, wsz[1], wsz[2])
                w   = nn.functional.interpolate(w, size=self.output_size, mode=self.resize_mode, align_corners=False) 
                w   = w*w 
                ww.append(w)
                cm  += (w * self.weights[i])
            
        cm  = cm / self.weight_sum
        cm  = cm.reshape(bn, self.output_size[0], self.output_size[1])
        
        ww  = torch.stack(ww,dim=1)
        ww  = ww.reshape(bn, self.map_num, self.output_size[0], self.output_size[1])
        
        if self.do_relu:
            cm = F.relu(cm)
            ww = F.relu(ww)
        
        return cm, ww 
<<<<<<< HEAD
            
# *******************************************************************************************************************
# ******************************************************************************************************************* 
class ScoreMap(torch.autograd.Function):

    @staticmethod
    def forward(ctx, scores):
        
        ctx.save_for_backward(scores)
        return torch.tensor(1)
    
    @staticmethod
    def backward(ctx, grad):
                
        saved        = ctx.saved_tensors
        g_scores     = torch.ones_like(saved[0])
        
        return g_scores

# *******************************************************************************************************************         
class FastCAM(object):
    r"""
    Calculate SMOE Scale GradCAM salinecy map.
    
    This code is derived from pytorch-gradcam
    """
    def __init__(self, layers, model, method='V1', maps_method=maps.SMOEScaleMap, 
                 use_gpp=False, grad_pooling=None, pos_neg_map=False):
        
        assert(isinstance(layers, list))
        assert(isinstance(method, str))
        assert(isinstance(grad_pooling, str) or grad_pooling is None)
        assert(callable(maps_method))
        
        self.getSmap        = maps_method()
        self.layers         = layers
        self.model          = model
        self.method         = method
        self.use_gpp        = use_gpp
        self.grad_pooling   = grad_pooling
        self.pos_neg_map    = pos_neg_map
        self.forward        = True
        self.backward       = True
        
        if not pos_neg_map:
            #self.getNorm        = maps.Normalize2D()
            self.getNorm        = maps.GammaNorm2D()
        else:
            self.getNorm        = maps.Normalize2D()#const_mean=0.0)
            #self.getNorm        = maps.GammaNorm2D()
        
        self.activation_hooks   = []
        self.gradient_hooks     = []
        
        if self.method == 'V0':
            self.backward = False
        if self.method == 'V5':
            self.forward = False
            
        if self.forward:
            for i,l in enumerate(layers):
                h   = misc.CaptureLayerOutput(post_process=None)
                _   = self.model._modules[l].register_forward_hook(h)
                self.activation_hooks.append(h)

        if self.backward:    
            for i,l in enumerate(layers):
                if self.method=='V6' or self.method=='V5' or self.method=='V4' or self.method=='V3':
                    h   = misc.CaptureGradInput(post_process=None) # The gradient information leaving the layer
                else:
                    h   = misc.CaptureGradOutput(post_process=None) # The gradient information entering the layer

                _   = self.model._modules[l].register_backward_hook(h)
                self.gradient_hooks.append(h)
    
    def _forward_bsize_1(self, class_idx, logit, retain_graph):
        
        if class_idx is None:
            score = logit[:, logit.max(1)[-1]].squeeze()
        else:
            score = logit[:, class_idx].squeeze()

        if self.backward:
            self.model.zero_grad()
            score.backward(retain_graph=retain_graph)
    
    def _forward_bsize_N(self):
        
        pass    
    
    def _magnitude_pool2d(self, x, kernel_size=2, stride=2, padding=0, pos_max=False):
        
        # pick the max magnitude gradient in the pool, the one with the highest absolute value

        b, k, u, v          = x.size()

        p1  = F.max_pool2d(x,    kernel_size=kernel_size, stride=stride, padding=padding, ceil_mode=True)
        p2  = F.max_pool2d(-1*x, kernel_size=kernel_size, stride=stride, padding=padding, ceil_mode=True) * -1

        d   = p1 + p2

        if pos_max:
            m   = torch.where(d >= 0.0, p1, torch.zeros_like(d))
        else:
            m   = torch.where(d >= 0.0, p1, p2)

        m   = nn.functional.interpolate(m, size=[u,v], mode='nearest')        

        return m 

    def __call__(self, input, class_idx=None, retain_graph=False, invert=False):
        """
        Args:
            input: input image with shape of (1, 3, H, W)
            class_idx (int): class index for calculating GradCAM.
=======

# *******************************************************************************************************************         
class SaliencyMap(object):

    def __init__(self, model, layers, maps_method=SMOEScaleMap, norm_method=norm.GaussNorm2D,
                 output_size=[224,224], weights=None, resize_mode='bilinear', magnitude=False, do_relu=False):
                
        assert isinstance(layers, list)
        assert callable(maps_method)
        assert callable(norm_method)
        
        self.get_smap           = maps_method()
        self.get_norm           = norm_method()
        self.layers             = layers
        self.model              = model
        
        self.activation_hooks   = []
        
        for i,l in enumerate(layers):
            h   = misc.CaptureLayerOutput(post_process=None)
            _   = self.model._modules[l].register_forward_hook(h)
            self.activation_hooks.append(h)
            
        self.combine_maps = CombineSaliencyMaps(output_size=output_size, map_num=len(layers), weights=weights, 
                                                resize_mode=resize_mode, magnitude=magnitude, do_relu=do_relu)
        
        
        if isinstance(model,resnet.ResNet_FastCAM):
            self.do_fast_cam = True
        else:
            self.do_fast_cam = False
    
    def __call__(self, input, grad_enabled=False):
        """
        Args:
            input: input image with shape of (1, 3, H, W)
            class_idx (int): class index for calculating Saliency Map.
>>>>>>> 4303a29a
                    If not specified, the class index that makes the highest model prediction score will be used.
        Return:
            mask: saliency map of the same spatial dimension with input
            logit: model output
        """

        # Don't compute grads if we do not need them
<<<<<<< HEAD
        with torch.set_grad_enabled(self.backward):

            b, c, h, w      = input.size()
    
            self.model.eval()
    
            logit           = self.model(input)
            
            if b == 1:
                self._forward_bsize_1(class_idx, logit, retain_graph)
            else:
                self._forward_bsize_N(class_idx, logit, retain_graph)
            
            saliency_maps = []
            
            for i,l in enumerate(self.layers):
            
                if self.backward:
                    gradients           = self.gradient_hooks[i].data
                    b, k, u, v          = gradients.size()
                    
                    # Make sure gradients are bounded on -1 to 1
                    #if self.method=='V5' or self.method=='V4':
                    #    sgrad               = torch.std(gradients) + 0.000001
                    #    gradients           = gradients/(sgrad*(3.14159/2.0))
                    #    gradients           = torch.tanh(gradients)
                    
                    if self.grad_pooling == 'avg':
                        gradients           = F.avg_pool2d(gradients, kernel_size=2, stride=2, padding=0, ceil_mode=True)
                        gradients           = nn.functional.interpolate(gradients, size=[u,v], mode='nearest') 
                    elif self.grad_pooling == 'max':
                        # this helps make gradients more selective for larger things when using V1, V2 or V3 
                        # Should also remove spurioous negative gradients
                        gradients           = F.max_pool2d(gradients, kernel_size=2, stride=2, padding=0, ceil_mode=True)
                        gradients           = nn.functional.interpolate(gradients, size=[u,v], mode='nearest') 
                    elif self.grad_pooling == 'mag':
                        gradients           = self._magnitude_pool2d(gradients, kernel_size=2, stride=2, padding=0)
                    
                if self.forward:
                    activations         = self.activation_hooks[i].data
                    b, k, u, v          = activations.size()
                    
                    #sact                = torch.std(activations) + 0.000001
                    #activations         = activations/sact
                    #activations         = torch.tanh(activations)
                    
                    # Just to be sure, we may not be following a ReLU layer
                    activations         = F.relu(activations)
                
                if invert:
                    gradients *= -1
                
                # Do GradCAM Plus Plus preprocess on gradients?
                # This biases for layers with less activation
                # Only makes a noticable difference for V2 and V4
                if self.use_gpp and self.backward and self.forward:
                    alpha_num           = gradients.pow(2)
                    alpha_denom         = gradients.pow(2).mul(2) + \
                                            activations.mul(gradients.pow(3)).view(b, k, u*v).sum(-1, keepdim=True).view(b, k, 1, 1)
                    # NOT NEEDED: since we already add 1e-7
                    #alpha_denom         = torch.where(alpha_denom != 0.0, alpha_denom, torch.ones_like(alpha_denom))
            
                    alpha               = alpha_num.div(alpha_denom+1e-7)
                    # OPTIONAL: Adding in the score is optional since we normalize the results any way
                    #positive_gradients  = F.relu(self.score.exp()*gradients) # ReLU(dY/dA) == ReLU(exp(S)*dS/dA))
                    positive_gradients  = F.relu(gradients)
                    gradients           = alpha*positive_gradients
                
                if self.method=='V0':
                    # Without Gradients, original SMOE Scale
                    saliency_map        = activations
                    
                elif self.method=='V1':
                    # V1 SIGN over layer means
                    alpha               = gradients.view(b, k, -1).mean(2)
                    weights             = alpha.view(b, k, 1, 1)
                    weights             = torch.sign(weights) 
                    saliency_map        = weights*activations
                    
                elif self.method=='V2':
                    # V2 Original method
                    alpha               = gradients.view(b, k, -1).mean(2)
                    weights             = alpha.view(b, k, 1, 1)
                    saliency_map        = weights*activations
                    
                elif self.method=='V3':
                    # V3 SIGN over all values
                    weights             = torch.sign(gradients) 
                    saliency_map        = weights*activations
                    
                elif self.method=='V4':
                    # V4 multiply over all values
                    saliency_map        = gradients*activations
                elif self.method=='V5':
                    # V5 Gradients Only
                    saliency_map        = gradients    
                elif self.method=='V6':
                    # V6 Sign of Gradients Only
                    saliency_map        = torch.sign(gradients)

                '''    
                elif self.method=='V6':
                    # Conditional entropy between postive and negative gradients 
                    alpha               = gradients.view(b, k, -1).mean(2)
                    weights_a           = F.relu(activations*alpha.view(b, k, 1, 1))    
                    weights_b           = F.relu(activations*alpha.view(b, k, 1, 1) * -1)
                    weights_a           = self.getSmap(weights_a)
                    weights_b           = self.getSmap(weights_b)
                    saliency_map        = self.getNorm(weights_a * torch.log(weights_a/weights_b))
                    
                    saliency_maps.append(saliency_map)
                    
                    continue
                '''
                    
                if not self.pos_neg_map:
                    # Only take the positive gradient values
                    saliency_map        = F.relu(saliency_map)
                    saliency_map        = self.getNorm(self.getSmap(saliency_map)).view(b, u, v)
                else:
                    smap1               = F.relu(saliency_map)
                    smap2               = F.relu(saliency_map * -1)
    
                    smap1               = self.getSmap(smap1)
                    smap2               = self.getSmap(smap2) * -1
                    
                    saliency_map        = smap1 + smap2
                    saliency_map        = self.getNorm(saliency_map).view(b, u, v)
                    
                saliency_maps.append(saliency_map)
            
        return saliency_maps, logit  

=======
        with torch.set_grad_enabled(grad_enabled):

            b, c, h, w      = input.size()
            self.model.eval()
            
            if self.do_fast_cam:
                logit,cam_map   = self.model(input)
            else:
                logit           = self.model(input)
            
            saliency_maps   = []
            
            for i,l in enumerate(self.layers):
            
                activations         = self.activation_hooks[i].data
                b, k, u, v          = activations.size()
                activations         = F.relu(activations)
                saliency_map        = self.get_norm(self.get_smap(activations)).view(b, u, v)
                                    
                saliency_maps.append(saliency_map)
                
        combined_map, saliency_maps = self.combine_maps(saliency_maps)
        
        if self.do_fast_cam:
            combined_map = combined_map * cam_map
            
        return combined_map, saliency_maps, logit      
    
>>>>>>> 4303a29a
<|MERGE_RESOLUTION|>--- conflicted
+++ resolved
@@ -49,18 +49,15 @@
 import torch.nn as nn
 import torch.nn.functional as F
 
-<<<<<<< HEAD
 import numpy as np
 import scipy.special
 
-import maps
 import misc
 import math
-=======
 import norm
 import misc
 import resnet
->>>>>>> 4303a29a
+
 
 # *******************************************************************************************************************
 class SMOEScaleMap(nn.Module):
@@ -243,334 +240,7 @@
         ent = T1 + T2
 
         return ent
-   
-<<<<<<< HEAD
-# *******************************************************************************************************************                   
-# ******************************************************************************************************************* 
-class Normalize2D(nn.Module):
-    r'''
-        This will normalize a saliency map to range from 0 to 1 via normal cumulative distribution function. 
-        
-        Input and output will be a 3D tensor of size [batch size x height x width]. 
-        
-        Input can be any real valued number (supported by hardware)
-        Output will range from 0 to 1
-    '''
-    
-    def __init__(self, const_mean=None, const_std=None):
-        
-        super(Normalize2D, self).__init__()   
-        
-        assert(isinstance(const_mean,float)    or const_mean is None)
-        assert(isinstance(const_std,float)     or const_std is None)
-        
-        self.const_mean = const_mean
-        self.const_std  = const_std
-        
-    def forward(self, x):
-        r'''
-            Original shape is something like [64,7,7] i.e. [batch size x height x width]
-        '''
-        assert(torch.is_tensor(x))
-        assert(len(x.size()) == 3) 
-        
-        s0      = x.size()[0]
-        s1      = x.size()[1]
-        s2      = x.size()[2]
-
-        x       = x.reshape(s0,s1*s2) 
-        
-        if self.const_mean is None:
-            m       = x.mean(dim=1)
-            m       = m.reshape(m.size()[0],1)
-        else:
-            m       = self.const_mean
-            
-        if self.const_std is None:
-            s       = x.std(dim=1)
-            s       = s.reshape(s.size()[0],1)
-        else:
-            s       = seld.const_std
-        
-        r'''
-            The normal cumulative distribution function is used to squash the values from 0 to 1
-        '''
-        x       = 0.5*(1.0 + torch.erf((x-m)/(s*torch.sqrt(torch.tensor(2.0)))))
-                
-        x       = x.reshape(s0,s1,s2)
-            
-        return x   
-    
-# ******************************************************************************************************************* 
-class GammaNorm2D(nn.Module):
-    r'''
-        This will normalize a saliency map to range from 0 to 1 via gamma cumulative distribution function. 
-        
-        Input and output will be a 3D tensor of size [batch size x height x width]. 
-        
-        Input can be any positive real valued number (supported by hardware)
-        Output will range from 0 to 1
-    '''
-    
-    def __init__(self):
-        
-        super(GammaNorm2D, self).__init__()   
-        
-        # Chebyshev polynomials for Gamma Function
-        self.cheb = torch.tensor([676.5203681218851,
-                                  -1259.1392167224028,
-                                  771.32342877765313,
-                                  -176.61502916214059,
-                                  12.507343278686905,
-                                  -0.13857109526572012,
-                                  9.9843695780195716e-6,
-                                  1.5056327351493116e-7
-                                  ])
-        
-        self.two_pi = torch.tensor(math.sqrt(2.0*3.141592653589793))
-        
-    def _gamma(self,z):
-        r'''
-            Gamma Function:
-        
-            http://mathworld.wolfram.com/GammaFunction.html
-            
-            https://en.wikipedia.org/wiki/Gamma_function#Weierstrass's_definition
-            
-            https://en.wikipedia.org/wiki/Lanczos_approximation#Simple_implementation
-            
-                gives us gamma(z + 1)
-                Our version makes some slight changes and is more stable. 
-            
-            Notes: 
-            
-            (1) gamma(z) = gamma(z+1)/z
-            (2) The gamma function is essentially a factorial function that supports real numbers
-                so it grows very quickly. If z = 18 the result is 355687428096000.0
-            
-            Input is an array of positive real values. Zero is undefined. 
-            Output is an array of real postive values. 
-        ''' 
-        
-        x = torch.ones_like(z) * 0.99999999999980993
-        
-        for i in range(8):
-            i1  = torch.tensor(i + 1.0)
-            x   = x + self.cheb[i] / (z + i1)
-            
-        t = z + 8.0 - 0.5
-        y = self.two_pi * t.pow(z+0.5) * torch.exp(-t) * x
-        
-        y = y / z
-        
-        return y   
-    
-    def _lower_incl_gamma_raw(self,s,x, iter=8):
-        
-        L = x.pow(s) * self._gamma(s) * torch.exp(-x)
-        
-        R = torch.zeros_like(L)
-        
-        # Eight may be enough
-        for k in range(iter):
-            R += x.pow(k) / self._gamma(s + k + 1)
-
-        return L * R
-    
-    def _lower_incl_gamma(self,s,x, iter=8):
-        r'''
-            Lower Incomplete Gamma Function:
-            
-            This has been optimized to call _gamma and pow only once
-            The gamma function is very expensive to call over all pixels, as we might do here. 
-        
-            See: https://en.wikipedia.org/wiki/Incomplete_gamma_function#Holomorphic_extension
-        '''
-        iter    = iter - 2
-        
-        gs      = self._gamma(s)
-        
-        L       = x.pow(s) * gs * torch.exp(-x)
-        
-        # For the gamma function: f(x + 1) = x * f(x)
-        
-        gs      *= s    # Gamma(s + 1)
-        R       = torch.reciprocal(gs) * torch.ones_like(x)
-        X       = x     # x.pow(1)
-        
-        for k in range(iter):
-            gs      *= s + k + 1    # Gamma(s + k + 2)
-            R       += X / gs 
-            X       = X*x           # x.pow(k+1)
-        
-        gs      *= s + iter + 1     # Gamma(s + iter + 2)
-        R       += X / gs
-        
-        return  L * R
-    
-    def _trigamma(self,x):
-        r''' 
-            Trigamma function:
-            
-            https://en.wikipedia.org/wiki/Trigamma_function
-            
-            We need the first line since recursion is not good for x < 1.0
-            Note that we take + torch.reciprocal(x.pow(2)) at the end because:
-            
-            trigamma(z) = trigamma(z + 1) + 1/z^2
-        '''
-        
-        z   = x + 1.0
-        
-        zz  = z.pow(2)
-        a   = 0.2 - torch.reciprocal(7.0*zz)
-        b   = 1.0 - a/zz 
-        c   = 1.0 + b/(3.0 * z)
-        d   = 1.0 + c/(2.0 * z)
-        e   = d/z 
-        
-        e   = e + torch.reciprocal(x.pow(2))
-     
-        return e
-
-    def _k_update(self,k,s):
-        
-        nm = torch.log(k) - torch.digamma(k) - s
-        dn = torch.reciprocal(k) - self._trigamma(k)
-        k2 = k - nm/dn
-        
-        return k2
-            
-    def _compute_ml_est(self, x, i=10):
-        r'''
-            Compute k and th parameters for the Gamma Probability Distribution. 
-            
-            This uses maximum likelihood estimation per Choi, S. C.; Wette, R. (1969)
-            
-            See: https://en.wikipedia.org/wiki/Gamma_distribution#Parameter_estimation
-            
-            Input is an array of real positive values. Zero is undefined, but we handle it. 
-            Output is a single value (per image) for k and th
-        '''
-        
-        # avoid log(0)
-        x  = x + 0.0000001
-        
-        #Calculate s
-        # If x has been normalized, the first number is negative, the second number is positive (larger?)
-        
-        s  = torch.log(torch.mean(x,dim=1)) - torch.mean(torch.log(x),dim=1)
-        
-        # Get estimate of k to within 1.5%
-        #
-        # NOTE: K gets smaller as log variance s increases
-        #
-        s3 = s - 3.0
-        rt = torch.sqrt(s3.pow(2) + 24.0 * s)
-        nm = 3.0 - s + rt
-        dn = 12.0 * s
-        k  = nm / dn + 0.0000001
-
-        # Do i Newton-Raphson steps to get closer than 1.5%
-        # For i=5 gets us within 4 or 5 decimal places
-        for _ in range(i):
-            k =  self._k_update(k,s)
-        
-        # prevent gamma(k) from being silly big
-        # With k=18, gamma(k) is still 355687428096000.0
-        k   = torch.clamp(k, 0.0000001, 18.0)
-        
-        th  = torch.reciprocal(k) * torch.mean(x,dim=1)
-        
-        return k, th
-    
-    # Experimental
-    def _compute_closed_form(self, x, bias_correct=True):
-        r'''
-            Compute k and th parameters for the Gamma Probability Distribution. 
-            
-            This uses a newer closed form estimator from the papers:
-            
-            Zhi-Sheng Ye & Nan Chen (2017)
-            and 
-            Francisco Louzada, Pedro L. Ramos, Eduardo Ramos. (2019)
-            
-            I consider this experimental for now since Choi and Wette have been around for
-            a while. The ML and Closed form do not give the exact same solution, but are 
-            fairly similar. 
-            
-            This may be faster computationally if we compute k and th over many locations.
-            However, in this case we are computing over whole images. So it may not really 
-            be any faster. 
-            
-            This version may agree more with PyTorch if we need to propagate backwards through
-            the computation. 
-        '''
-        
-        # avoid log(0)
-        x       = x + 0.0000001
-        
-        lx      = torch.log(x)
-        N       = float(x.shape[1])
-        
-        sx      = torch.sum(x,dim=1)
-        sxlx    = torch.sum(x*lx,dim=1)
-        slx     = torch.sum(lx,dim=1)
-        base    = N*sxlx - slx*sx
-        
-        th      = (1/(N*N)) * base
-        k       = (N*sx)    / base
-        
-        if bias_correct:
-            # Bias correction
-            th  = (N/(N - 1.0))*th 
-            
-            # Bias correction
-            pk  = 1.0 + k
-            k   = k - (1.0/N)*(3.0*k - (2.0/3.0)*(k/pk) - (4.0/5.0)*(k/(pk*pk)))
-        
-        # prevent gamma(k) from being silly big
-        # With k=18, gamma(k) is still 355687428096000.0
-        k   = torch.clamp(k,    0.0000001, 18.0)
-        th  = torch.clamp(th,   0.0000001)
-        
-        # Compute th this way so it can adjust with the clamped k
-        #th  = torch.reciprocal(k) * torch.mean(x,dim=1)
-        
-        return k, th
-        
-    
-    def forward(self, x):
-        r'''
-            Original shape is something like [64,7,7] i.e. [batch size x height x width]
-        '''
-        assert(torch.is_tensor(x))
-        assert(len(x.size()) == 3) 
-        
-        s0      = x.size()[0]
-        s1      = x.size()[1]
-        s2      = x.size()[2]
-=======
->>>>>>> 4303a29a
-
-        x       = x.reshape(s0,s1*s2) 
-        
-        # offset from just a little more than 0, keeps k sane
-        x       = x - torch.min(x,dim=1)[0] + 0.0000001
-        
-        #k,th    = self._compute_closed_form(x)
-        k,th    = self._compute_ml_est(x)
-        
-        # Gamma CDF
-        x       = (1.0/self._gamma(k)) * self._lower_incl_gamma(k, x/th)
-        
-        # There are weird edge cases (e.g. all numbers are equal), prevent NaN
-        x       = torch.where(torch.isfinite(x), x, torch.zeros_like(x))
-                
-        x       = x.reshape(s0,s1,s2)
-            
-        return x  
-    
+      
 # *******************************************************************************************************************     
 # *******************************************************************************************************************
 class CombineSaliencyMaps(nn.Module): 
@@ -668,7 +338,77 @@
             ww = F.relu(ww)
         
         return cm, ww 
-<<<<<<< HEAD
+
+# *******************************************************************************************************************         
+class SaliencyMap(object):
+
+    def __init__(self, model, layers, maps_method=SMOEScaleMap, norm_method=norm.GaussNorm2D,
+                 output_size=[224,224], weights=None, resize_mode='bilinear', magnitude=False, do_relu=False):
+                
+        assert isinstance(layers, list)
+        assert callable(maps_method)
+        assert callable(norm_method)
+        
+        self.get_smap           = maps_method()
+        self.get_norm           = norm_method()
+        self.layers             = layers
+        self.model              = model
+        
+        self.activation_hooks   = []
+        
+        for i,l in enumerate(layers):
+            h   = misc.CaptureLayerOutput(post_process=None)
+            _   = self.model._modules[l].register_forward_hook(h)
+            self.activation_hooks.append(h)
+            
+        self.combine_maps = CombineSaliencyMaps(output_size=output_size, map_num=len(layers), weights=weights, 
+                                                resize_mode=resize_mode, magnitude=magnitude, do_relu=do_relu)
+        
+        
+        if isinstance(model,resnet.ResNet_FastCAM):
+            self.do_fast_cam = True
+        else:
+            self.do_fast_cam = False
+    
+    def __call__(self, input, grad_enabled=False):
+        """
+        Args:
+            input: input image with shape of (1, 3, H, W)
+            class_idx (int): class index for calculating Saliency Map.
+                    If not specified, the class index that makes the highest model prediction score will be used.
+        Return:
+            mask: saliency map of the same spatial dimension with input
+            logit: model output
+        """
+
+        # Don't compute grads if we do not need them
+        with torch.set_grad_enabled(grad_enabled):
+
+            b, c, h, w      = input.size()
+            self.model.eval()
+            
+            if self.do_fast_cam:
+                logit,cam_map   = self.model(input)
+            else:
+                logit           = self.model(input)
+            
+            saliency_maps   = []
+            
+            for i,l in enumerate(self.layers):
+            
+                activations         = self.activation_hooks[i].data
+                b, k, u, v          = activations.size()
+                activations         = F.relu(activations)
+                saliency_map        = self.get_norm(self.get_smap(activations)).view(b, u, v)
+                                    
+                saliency_maps.append(saliency_map)
+                
+        combined_map, saliency_maps = self.combine_maps(saliency_maps)
+        
+        if self.do_fast_cam:
+            combined_map = combined_map * cam_map
+            
+        return combined_map, saliency_maps, logit 
             
 # *******************************************************************************************************************
 # ******************************************************************************************************************* 
@@ -695,7 +435,7 @@
     
     This code is derived from pytorch-gradcam
     """
-    def __init__(self, layers, model, method='V1', maps_method=maps.SMOEScaleMap, 
+    def __init__(self, layers, model, method='V1', maps_method=SMOEScaleMap, 
                  use_gpp=False, grad_pooling=None, pos_neg_map=False):
         
         assert(isinstance(layers, list))
@@ -715,9 +455,9 @@
         
         if not pos_neg_map:
             #self.getNorm        = maps.Normalize2D()
-            self.getNorm        = maps.GammaNorm2D()
+            self.getNorm        = norm.GammaNorm2D()
         else:
-            self.getNorm        = maps.Normalize2D()#const_mean=0.0)
+            self.getNorm        = norm.Normalize2D()#const_mean=0.0)
             #self.getNorm        = maps.GammaNorm2D()
         
         self.activation_hooks   = []
@@ -784,45 +524,6 @@
         Args:
             input: input image with shape of (1, 3, H, W)
             class_idx (int): class index for calculating GradCAM.
-=======
-
-# *******************************************************************************************************************         
-class SaliencyMap(object):
-
-    def __init__(self, model, layers, maps_method=SMOEScaleMap, norm_method=norm.GaussNorm2D,
-                 output_size=[224,224], weights=None, resize_mode='bilinear', magnitude=False, do_relu=False):
-                
-        assert isinstance(layers, list)
-        assert callable(maps_method)
-        assert callable(norm_method)
-        
-        self.get_smap           = maps_method()
-        self.get_norm           = norm_method()
-        self.layers             = layers
-        self.model              = model
-        
-        self.activation_hooks   = []
-        
-        for i,l in enumerate(layers):
-            h   = misc.CaptureLayerOutput(post_process=None)
-            _   = self.model._modules[l].register_forward_hook(h)
-            self.activation_hooks.append(h)
-            
-        self.combine_maps = CombineSaliencyMaps(output_size=output_size, map_num=len(layers), weights=weights, 
-                                                resize_mode=resize_mode, magnitude=magnitude, do_relu=do_relu)
-        
-        
-        if isinstance(model,resnet.ResNet_FastCAM):
-            self.do_fast_cam = True
-        else:
-            self.do_fast_cam = False
-    
-    def __call__(self, input, grad_enabled=False):
-        """
-        Args:
-            input: input image with shape of (1, 3, H, W)
-            class_idx (int): class index for calculating Saliency Map.
->>>>>>> 4303a29a
                     If not specified, the class index that makes the highest model prediction score will be used.
         Return:
             mask: saliency map of the same spatial dimension with input
@@ -830,7 +531,6 @@
         """
 
         # Don't compute grads if we do not need them
-<<<<<<< HEAD
         with torch.set_grad_enabled(self.backward):
 
             b, c, h, w      = input.size()
@@ -964,33 +664,3 @@
             
         return saliency_maps, logit  
 
-=======
-        with torch.set_grad_enabled(grad_enabled):
-
-            b, c, h, w      = input.size()
-            self.model.eval()
-            
-            if self.do_fast_cam:
-                logit,cam_map   = self.model(input)
-            else:
-                logit           = self.model(input)
-            
-            saliency_maps   = []
-            
-            for i,l in enumerate(self.layers):
-            
-                activations         = self.activation_hooks[i].data
-                b, k, u, v          = activations.size()
-                activations         = F.relu(activations)
-                saliency_map        = self.get_norm(self.get_smap(activations)).view(b, u, v)
-                                    
-                saliency_maps.append(saliency_map)
-                
-        combined_map, saliency_maps = self.combine_maps(saliency_maps)
-        
-        if self.do_fast_cam:
-            combined_map = combined_map * cam_map
-            
-        return combined_map, saliency_maps, logit      
-    
->>>>>>> 4303a29a
